// @flow
import { createClient } from './PostgresClient';
// @flow-disable-next
import Parse from 'parse/node';
// @flow-disable-next
import _ from 'lodash';
// @flow-disable-next
import { v4 as uuidv4 } from 'uuid';
import sql from './sql';

const PostgresRelationDoesNotExistError = '42P01';
const PostgresDuplicateRelationError = '42P07';
const PostgresDuplicateColumnError = '42701';
const PostgresMissingColumnError = '42703';
const PostgresDuplicateObjectError = '42710';
const PostgresUniqueIndexViolationError = '23505';
const logger = require('../../../logger');

const debug = function (...args: any) {
  args = ['PG: ' + arguments[0]].concat(args.slice(1, args.length));
  const log = logger.getLogger();
  log.debug.apply(log, args);
};

import { StorageAdapter } from '../StorageAdapter';
import type { SchemaType, QueryType, QueryOptions } from '../StorageAdapter';

const parseTypeToPostgresType = type => {
  switch (type.type) {
    case 'String':
      return 'text';
    case 'Date':
      return 'timestamp with time zone';
    case 'Object':
      return 'jsonb';
    case 'File':
      return 'text';
    case 'Boolean':
      return 'boolean';
    case 'Pointer':
      return 'text';
    case 'Number':
      return 'double precision';
    case 'GeoPoint':
      return 'point';
    case 'Bytes':
      return 'jsonb';
    case 'Polygon':
      return 'polygon';
    case 'Array':
      if (type.contents && type.contents.type === 'String') {
        return 'text[]';
      } else {
        return 'jsonb';
      }
    default:
      throw `no type for ${JSON.stringify(type)} yet`;
  }
};

const ParseToPosgresComparator = {
  $gt: '>',
  $lt: '<',
  $gte: '>=',
  $lte: '<=',
};

const mongoAggregateToPostgres = {
  $dayOfMonth: 'DAY',
  $dayOfWeek: 'DOW',
  $dayOfYear: 'DOY',
  $isoDayOfWeek: 'ISODOW',
  $isoWeekYear: 'ISOYEAR',
  $hour: 'HOUR',
  $minute: 'MINUTE',
  $second: 'SECOND',
  $millisecond: 'MILLISECONDS',
  $month: 'MONTH',
  $week: 'WEEK',
  $year: 'YEAR',
};

const toPostgresValue = value => {
  if (typeof value === 'object') {
    if (value.__type === 'Date') {
      return value.iso;
    }
    if (value.__type === 'File') {
      return value.name;
    }
  }
  return value;
};

const transformValue = value => {
  if (typeof value === 'object' && value.__type === 'Pointer') {
    return value.objectId;
  }
  return value;
};

// Duplicate from then mongo adapter...
const emptyCLPS = Object.freeze({
  find: {},
  get: {},
  count: {},
  create: {},
  update: {},
  delete: {},
  addField: {},
  protectedFields: {},
});

const defaultCLPS = Object.freeze({
  find: { '*': true },
  get: { '*': true },
  count: { '*': true },
  create: { '*': true },
  update: { '*': true },
  delete: { '*': true },
  addField: { '*': true },
  protectedFields: { '*': [] },
});

const toParseSchema = schema => {
  if (schema.className === '_User') {
    delete schema.fields._hashed_password;
  }
  if (schema.fields) {
    delete schema.fields._wperm;
    delete schema.fields._rperm;
  }
  let clps = defaultCLPS;
  if (schema.classLevelPermissions) {
    clps = { ...emptyCLPS, ...schema.classLevelPermissions };
  }
  let indexes = {};
  if (schema.indexes) {
    indexes = { ...schema.indexes };
  }
  return {
    className: schema.className,
    fields: schema.fields,
    classLevelPermissions: clps,
    indexes,
  };
};

const toPostgresSchema = schema => {
  if (!schema) {
    return schema;
  }
  schema.fields = schema.fields || {};
  schema.fields._wperm = { type: 'Array', contents: { type: 'String' } };
  schema.fields._rperm = { type: 'Array', contents: { type: 'String' } };
  if (schema.className === '_User') {
    schema.fields._hashed_password = { type: 'String' };
    schema.fields._password_history = { type: 'Array' };
  }
  return schema;
};

const handleDotFields = object => {
  Object.keys(object).forEach(fieldName => {
    if (fieldName.indexOf('.') > -1) {
      const components = fieldName.split('.');
      const first = components.shift();
      object[first] = object[first] || {};
      let currentObj = object[first];
      let next;
      let value = object[fieldName];
      if (value && value.__op === 'Delete') {
        value = undefined;
      }
      /* eslint-disable no-cond-assign */
      while ((next = components.shift())) {
        /* eslint-enable no-cond-assign */
        currentObj[next] = currentObj[next] || {};
        if (components.length === 0) {
          currentObj[next] = value;
        }
        currentObj = currentObj[next];
      }
      delete object[fieldName];
    }
  });
  return object;
};

const transformDotFieldToComponents = fieldName => {
  return fieldName.split('.').map((cmpt, index) => {
    if (index === 0) {
      return `"${cmpt}"`;
    }
    return `'${cmpt}'`;
  });
};

const transformDotField = fieldName => {
  if (fieldName.indexOf('.') === -1) {
    return `"${fieldName}"`;
  }
  const components = transformDotFieldToComponents(fieldName);
  let name = components.slice(0, components.length - 1).join('->');
  name += '->>' + components[components.length - 1];
  return name;
};

const transformAggregateField = fieldName => {
  if (typeof fieldName !== 'string') {
    return fieldName;
  }
  if (fieldName === '$_created_at') {
    return 'createdAt';
  }
  if (fieldName === '$_updated_at') {
    return 'updatedAt';
  }
  return fieldName.substr(1);
};

const validateKeys = object => {
  if (typeof object == 'object') {
    for (const key in object) {
      if (typeof object[key] == 'object') {
        validateKeys(object[key]);
      }

      if (key.includes('$') || key.includes('.')) {
        throw new Parse.Error(
          Parse.Error.INVALID_NESTED_KEY,
          "Nested keys should not contain the '$' or '.' characters"
        );
      }
    }
  }
};

// Returns the list of join tables on a schema
const joinTablesForSchema = schema => {
  const list = [];
  if (schema) {
    Object.keys(schema.fields).forEach(field => {
      if (schema.fields[field].type === 'Relation') {
        list.push(`_Join:${field}:${schema.className}`);
      }
    });
  }
  return list;
};

interface WhereClause {
  pattern: string;
  values: Array<any>;
  sorts: Array<any>;
}

const buildWhereClause = ({ schema, query, index, caseInsensitive }): WhereClause => {
  const patterns = [];
  let values = [];
  const sorts = [];

  schema = toPostgresSchema(schema);
  for (const fieldName in query) {
    const isArrayField =
      schema.fields && schema.fields[fieldName] && schema.fields[fieldName].type === 'Array';
    const initialPatternsLength = patterns.length;
    const fieldValue = query[fieldName];

    // nothing in the schema, it's gonna blow up
    if (!schema.fields[fieldName]) {
      // as it won't exist
      if (fieldValue && fieldValue.$exists === false) {
        continue;
      }
    }

    const authDataMatch = fieldName.match(/^_auth_data_([a-zA-Z0-9_]+)$/);
    if (authDataMatch) {
      // TODO: Handle querying by _auth_data_provider, authData is stored in authData field
      continue;
    } else if (caseInsensitive && (fieldName === 'username' || fieldName === 'email')) {
      patterns.push(`LOWER($${index}:name) = LOWER($${index + 1})`);
      values.push(fieldName, fieldValue);
      index += 2;
    } else if (fieldName.indexOf('.') >= 0) {
      let name = transformDotField(fieldName);
      if (fieldValue === null) {
        patterns.push(`$${index}:raw IS NULL`);
        values.push(name);
        index += 1;
        continue;
      } else {
        if (fieldValue.$in) {
          name = transformDotFieldToComponents(fieldName).join('->');
          patterns.push(`($${index}:raw)::jsonb @> $${index + 1}::jsonb`);
          values.push(name, JSON.stringify(fieldValue.$in));
          index += 2;
        } else if (fieldValue.$regex) {
          // Handle later
        } else if (typeof fieldValue !== 'object') {
          patterns.push(`$${index}:raw = $${index + 1}::text`);
          values.push(name, fieldValue);
          index += 2;
        }
      }
    } else if (fieldValue === null || fieldValue === undefined) {
      patterns.push(`$${index}:name IS NULL`);
      values.push(fieldName);
      index += 1;
      continue;
    } else if (typeof fieldValue === 'string') {
      patterns.push(`$${index}:name = $${index + 1}`);
      values.push(fieldName, fieldValue);
      index += 2;
    } else if (typeof fieldValue === 'boolean') {
      patterns.push(`$${index}:name = $${index + 1}`);
      // Can't cast boolean to double precision
      if (schema.fields[fieldName] && schema.fields[fieldName].type === 'Number') {
        // Should always return zero results
        const MAX_INT_PLUS_ONE = 9223372036854775808;
        values.push(fieldName, MAX_INT_PLUS_ONE);
      } else {
        values.push(fieldName, fieldValue);
      }
      index += 2;
    } else if (typeof fieldValue === 'number') {
      patterns.push(`$${index}:name = $${index + 1}`);
      values.push(fieldName, fieldValue);
      index += 2;
    } else if (['$or', '$nor', '$and'].includes(fieldName)) {
      const clauses = [];
      const clauseValues = [];
      fieldValue.forEach(subQuery => {
        const clause = buildWhereClause({
          schema,
          query: subQuery,
          index,
          caseInsensitive,
        });
        if (clause.pattern.length > 0) {
          clauses.push(clause.pattern);
          clauseValues.push(...clause.values);
          index += clause.values.length;
        }
      });

      const orOrAnd = fieldName === '$and' ? ' AND ' : ' OR ';
      const not = fieldName === '$nor' ? ' NOT ' : '';

      patterns.push(`${not}(${clauses.join(orOrAnd)})`);
      values.push(...clauseValues);
    }

    if (fieldValue.$ne !== undefined) {
      if (isArrayField) {
        fieldValue.$ne = JSON.stringify([fieldValue.$ne]);
        patterns.push(`NOT array_contains($${index}:name, $${index + 1})`);
      } else {
        if (fieldValue.$ne === null) {
          patterns.push(`$${index}:name IS NOT NULL`);
          values.push(fieldName);
          index += 1;
          continue;
        } else {
          // if not null, we need to manually exclude null
          if (fieldValue.$ne.__type === 'GeoPoint') {
            patterns.push(
              `($${index}:name <> POINT($${index + 1}, $${index + 2}) OR $${index}:name IS NULL)`
            );
          } else {
            if (fieldName.indexOf('.') >= 0) {
              const constraintFieldName = transformDotField(fieldName);
              patterns.push(
                `(${constraintFieldName} <> $${index} OR ${constraintFieldName} IS NULL)`
              );
            } else {
              patterns.push(`($${index}:name <> $${index + 1} OR $${index}:name IS NULL)`);
            }
          }
        }
      }
      if (fieldValue.$ne.__type === 'GeoPoint') {
        const point = fieldValue.$ne;
        values.push(fieldName, point.longitude, point.latitude);
        index += 3;
      } else {
        // TODO: support arrays
        values.push(fieldName, fieldValue.$ne);
        index += 2;
      }
    }
    if (fieldValue.$eq !== undefined) {
      if (fieldValue.$eq === null) {
        patterns.push(`$${index}:name IS NULL`);
        values.push(fieldName);
        index += 1;
      } else {
        if (fieldName.indexOf('.') >= 0) {
          values.push(fieldValue.$eq);
          patterns.push(`${transformDotField(fieldName)} = $${index++}`);
        } else {
          values.push(fieldName, fieldValue.$eq);
          patterns.push(`$${index}:name = $${index + 1}`);
          index += 2;
        }
      }
    }
    const isInOrNin = Array.isArray(fieldValue.$in) || Array.isArray(fieldValue.$nin);
    if (
      Array.isArray(fieldValue.$in) &&
      isArrayField &&
      schema.fields[fieldName].contents &&
      schema.fields[fieldName].contents.type === 'String'
    ) {
      const inPatterns = [];
      let allowNull = false;
      values.push(fieldName);
      fieldValue.$in.forEach((listElem, listIndex) => {
        if (listElem === null) {
          allowNull = true;
        } else {
          values.push(listElem);
          inPatterns.push(`$${index + 1 + listIndex - (allowNull ? 1 : 0)}`);
        }
      });
      if (allowNull) {
        patterns.push(`($${index}:name IS NULL OR $${index}:name && ARRAY[${inPatterns.join()}])`);
      } else {
        patterns.push(`$${index}:name && ARRAY[${inPatterns.join()}]`);
      }
      index = index + 1 + inPatterns.length;
    } else if (isInOrNin) {
      var createConstraint = (baseArray, notIn) => {
        const not = notIn ? ' NOT ' : '';
        if (baseArray.length > 0) {
          if (isArrayField) {
            patterns.push(`${not} array_contains($${index}:name, $${index + 1})`);
            values.push(fieldName, JSON.stringify(baseArray));
            index += 2;
          } else {
            // Handle Nested Dot Notation Above
            if (fieldName.indexOf('.') >= 0) {
              return;
            }
            const inPatterns = [];
            values.push(fieldName);
            baseArray.forEach((listElem, listIndex) => {
              if (listElem != null) {
                values.push(listElem);
                inPatterns.push(`$${index + 1 + listIndex}`);
              }
            });
            patterns.push(`$${index}:name ${not} IN (${inPatterns.join()})`);
            index = index + 1 + inPatterns.length;
          }
        } else if (!notIn) {
          values.push(fieldName);
          patterns.push(`$${index}:name IS NULL`);
          index = index + 1;
        } else {
          // Handle empty array
          if (notIn) {
            patterns.push('1 = 1'); // Return all values
          } else {
            patterns.push('1 = 2'); // Return no values
          }
        }
      };
      if (fieldValue.$in) {
        createConstraint(
          _.flatMap(fieldValue.$in, elt => elt),
          false
        );
      }
      if (fieldValue.$nin) {
        createConstraint(
          _.flatMap(fieldValue.$nin, elt => elt),
          true
        );
      }
    } else if (typeof fieldValue.$in !== 'undefined') {
      throw new Parse.Error(Parse.Error.INVALID_JSON, 'bad $in value');
    } else if (typeof fieldValue.$nin !== 'undefined') {
      throw new Parse.Error(Parse.Error.INVALID_JSON, 'bad $nin value');
    }

    if (Array.isArray(fieldValue.$all) && isArrayField) {
      if (isAnyValueRegexStartsWith(fieldValue.$all)) {
        if (!isAllValuesRegexOrNone(fieldValue.$all)) {
          throw new Parse.Error(
            Parse.Error.INVALID_JSON,
            'All $all values must be of regex type or none: ' + fieldValue.$all
          );
        }

        for (let i = 0; i < fieldValue.$all.length; i += 1) {
          const value = processRegexPattern(fieldValue.$all[i].$regex);
          fieldValue.$all[i] = value.substring(1) + '%';
        }
        patterns.push(`array_contains_all_regex($${index}:name, $${index + 1}::jsonb)`);
      } else {
        patterns.push(`array_contains_all($${index}:name, $${index + 1}::jsonb)`);
      }
      values.push(fieldName, JSON.stringify(fieldValue.$all));
      index += 2;
    } else if (Array.isArray(fieldValue.$all)) {
      if (fieldValue.$all.length === 1) {
        patterns.push(`$${index}:name = $${index + 1}`);
        values.push(fieldName, fieldValue.$all[0].objectId);
        index += 2;
      }
    }

    if (typeof fieldValue.$exists !== 'undefined') {
      if (fieldValue.$exists) {
        patterns.push(`$${index}:name IS NOT NULL`);
      } else {
        patterns.push(`$${index}:name IS NULL`);
      }
      values.push(fieldName);
      index += 1;
    }

    if (fieldValue.$containedBy) {
      const arr = fieldValue.$containedBy;
      if (!(arr instanceof Array)) {
        throw new Parse.Error(Parse.Error.INVALID_JSON, `bad $containedBy: should be an array`);
      }

      patterns.push(`$${index}:name <@ $${index + 1}::jsonb`);
      values.push(fieldName, JSON.stringify(arr));
      index += 2;
    }

    if (fieldValue.$text) {
      const search = fieldValue.$text.$search;
      let language = 'english';
      if (typeof search !== 'object') {
        throw new Parse.Error(Parse.Error.INVALID_JSON, `bad $text: $search, should be object`);
      }
      if (!search.$term || typeof search.$term !== 'string') {
        throw new Parse.Error(Parse.Error.INVALID_JSON, `bad $text: $term, should be string`);
      }
      if (search.$language && typeof search.$language !== 'string') {
        throw new Parse.Error(Parse.Error.INVALID_JSON, `bad $text: $language, should be string`);
      } else if (search.$language) {
        language = search.$language;
      }
      if (search.$caseSensitive && typeof search.$caseSensitive !== 'boolean') {
        throw new Parse.Error(
          Parse.Error.INVALID_JSON,
          `bad $text: $caseSensitive, should be boolean`
        );
      } else if (search.$caseSensitive) {
        throw new Parse.Error(
          Parse.Error.INVALID_JSON,
          `bad $text: $caseSensitive not supported, please use $regex or create a separate lower case column.`
        );
      }
      if (search.$diacriticSensitive && typeof search.$diacriticSensitive !== 'boolean') {
        throw new Parse.Error(
          Parse.Error.INVALID_JSON,
          `bad $text: $diacriticSensitive, should be boolean`
        );
      } else if (search.$diacriticSensitive === false) {
        throw new Parse.Error(
          Parse.Error.INVALID_JSON,
          `bad $text: $diacriticSensitive - false not supported, install Postgres Unaccent Extension`
        );
      }
      patterns.push(
        `to_tsvector($${index}, $${index + 1}:name) @@ to_tsquery($${index + 2}, $${index + 3})`
      );
      values.push(language, fieldName, language, search.$term);
      index += 4;
    }

    if (fieldValue.$nearSphere) {
      const point = fieldValue.$nearSphere;
      const distance = fieldValue.$maxDistance;
      const distanceInKM = distance * 6371 * 1000;
      patterns.push(
        `ST_DistanceSphere($${index}:name::geometry, POINT($${index + 1}, $${
          index + 2
        })::geometry) <= $${index + 3}`
      );
      sorts.push(
        `ST_DistanceSphere($${index}:name::geometry, POINT($${index + 1}, $${
          index + 2
        })::geometry) ASC`
      );
      values.push(fieldName, point.longitude, point.latitude, distanceInKM);
      index += 4;
    }

    if (fieldValue.$within && fieldValue.$within.$box) {
      const box = fieldValue.$within.$box;
      const left = box[0].longitude;
      const bottom = box[0].latitude;
      const right = box[1].longitude;
      const top = box[1].latitude;

      patterns.push(`$${index}:name::point <@ $${index + 1}::box`);
      values.push(fieldName, `((${left}, ${bottom}), (${right}, ${top}))`);
      index += 2;
    }

    if (fieldValue.$geoWithin && fieldValue.$geoWithin.$centerSphere) {
      const centerSphere = fieldValue.$geoWithin.$centerSphere;
      if (!(centerSphere instanceof Array) || centerSphere.length < 2) {
        throw new Parse.Error(
          Parse.Error.INVALID_JSON,
          'bad $geoWithin value; $centerSphere should be an array of Parse.GeoPoint and distance'
        );
      }
      // Get point, convert to geo point if necessary and validate
      let point = centerSphere[0];
      if (point instanceof Array && point.length === 2) {
        point = new Parse.GeoPoint(point[1], point[0]);
      } else if (!GeoPointCoder.isValidJSON(point)) {
        throw new Parse.Error(
          Parse.Error.INVALID_JSON,
          'bad $geoWithin value; $centerSphere geo point invalid'
        );
      }
      Parse.GeoPoint._validate(point.latitude, point.longitude);
      // Get distance and validate
      const distance = centerSphere[1];
      if (isNaN(distance) || distance < 0) {
        throw new Parse.Error(
          Parse.Error.INVALID_JSON,
          'bad $geoWithin value; $centerSphere distance invalid'
        );
      }
      const distanceInKM = distance * 6371 * 1000;
      patterns.push(
        `ST_DistanceSphere($${index}:name::geometry, POINT($${index + 1}, $${
          index + 2
        })::geometry) <= $${index + 3}`
      );
      values.push(fieldName, point.longitude, point.latitude, distanceInKM);
      index += 4;
    }

    if (fieldValue.$geoWithin && fieldValue.$geoWithin.$polygon) {
      const polygon = fieldValue.$geoWithin.$polygon;
      let points;
      if (typeof polygon === 'object' && polygon.__type === 'Polygon') {
        if (!polygon.coordinates || polygon.coordinates.length < 3) {
          throw new Parse.Error(
            Parse.Error.INVALID_JSON,
            'bad $geoWithin value; Polygon.coordinates should contain at least 3 lon/lat pairs'
          );
        }
        points = polygon.coordinates;
      } else if (polygon instanceof Array) {
        if (polygon.length < 3) {
          throw new Parse.Error(
            Parse.Error.INVALID_JSON,
            'bad $geoWithin value; $polygon should contain at least 3 GeoPoints'
          );
        }
        points = polygon;
      } else {
        throw new Parse.Error(
          Parse.Error.INVALID_JSON,
          "bad $geoWithin value; $polygon should be Polygon object or Array of Parse.GeoPoint's"
        );
      }
      points = points
        .map(point => {
          if (point instanceof Array && point.length === 2) {
            Parse.GeoPoint._validate(point[1], point[0]);
            return `(${point[0]}, ${point[1]})`;
          }
          if (typeof point !== 'object' || point.__type !== 'GeoPoint') {
            throw new Parse.Error(Parse.Error.INVALID_JSON, 'bad $geoWithin value');
          } else {
            Parse.GeoPoint._validate(point.latitude, point.longitude);
          }
          return `(${point.longitude}, ${point.latitude})`;
        })
        .join(', ');

      patterns.push(`$${index}:name::point <@ $${index + 1}::polygon`);
      values.push(fieldName, `(${points})`);
      index += 2;
    }
    if (fieldValue.$geoIntersects && fieldValue.$geoIntersects.$point) {
      const point = fieldValue.$geoIntersects.$point;
      if (typeof point !== 'object' || point.__type !== 'GeoPoint') {
        throw new Parse.Error(
          Parse.Error.INVALID_JSON,
          'bad $geoIntersect value; $point should be GeoPoint'
        );
      } else {
        Parse.GeoPoint._validate(point.latitude, point.longitude);
      }
      patterns.push(`$${index}:name::polygon @> $${index + 1}::point`);
      values.push(fieldName, `(${point.longitude}, ${point.latitude})`);
      index += 2;
    }

    if (fieldValue.$regex) {
      let regex = fieldValue.$regex;
      let operator = '~';
      const opts = fieldValue.$options;
      if (opts) {
        if (opts.indexOf('i') >= 0) {
          operator = '~*';
        }
        if (opts.indexOf('x') >= 0) {
          regex = removeWhiteSpace(regex);
        }
      }

      const name = transformDotField(fieldName);
      regex = processRegexPattern(regex);

      patterns.push(`$${index}:raw ${operator} '$${index + 1}:raw'`);
      values.push(name, regex);
      index += 2;
    }

    if (fieldValue.__type === 'Pointer') {
      if (isArrayField) {
        patterns.push(`array_contains($${index}:name, $${index + 1})`);
        values.push(fieldName, JSON.stringify([fieldValue]));
        index += 2;
      } else {
        patterns.push(`$${index}:name = $${index + 1}`);
        values.push(fieldName, fieldValue.objectId);
        index += 2;
      }
    }

    if (fieldValue.__type === 'Date') {
      patterns.push(`$${index}:name = $${index + 1}`);
      values.push(fieldName, fieldValue.iso);
      index += 2;
    }

    if (fieldValue.__type === 'GeoPoint') {
      patterns.push(`$${index}:name ~= POINT($${index + 1}, $${index + 2})`);
      values.push(fieldName, fieldValue.longitude, fieldValue.latitude);
      index += 3;
    }

    if (fieldValue.__type === 'Polygon') {
      const value = convertPolygonToSQL(fieldValue.coordinates);
      patterns.push(`$${index}:name ~= $${index + 1}::polygon`);
      values.push(fieldName, value);
      index += 2;
    }

    Object.keys(ParseToPosgresComparator).forEach(cmp => {
      if (fieldValue[cmp] || fieldValue[cmp] === 0) {
        const pgComparator = ParseToPosgresComparator[cmp];
        const postgresValue = toPostgresValue(fieldValue[cmp]);
        let constraintFieldName;
        if (fieldName.indexOf('.') >= 0) {
          let castType;
          switch (typeof postgresValue) {
            case 'number':
              castType = 'double precision';
              break;
            case 'boolean':
              castType = 'boolean';
              break;
            default:
              castType = undefined;
          }
          constraintFieldName = castType
            ? `CAST ((${transformDotField(fieldName)}) AS ${castType})`
            : transformDotField(fieldName);
        } else {
          constraintFieldName = `$${index++}:name`;
          values.push(fieldName);
        }
        values.push(postgresValue);
        patterns.push(`${constraintFieldName} ${pgComparator} $${index++}`);
      }
    });

    if (initialPatternsLength === patterns.length) {
      throw new Parse.Error(
        Parse.Error.OPERATION_FORBIDDEN,
        `Postgres doesn't support this query type yet ${JSON.stringify(fieldValue)}`
      );
    }
  }
  values = values.map(transformValue);
  return { pattern: patterns.join(' AND '), values, sorts };
};

export class PostgresStorageAdapter implements StorageAdapter {
  canSortOnJoinTables: boolean;
  enableSchemaHooks: boolean;

  // Private
  _collectionPrefix: string;
  _client: any;
  _onchange: any;
  _pgp: any;
  _stream: any;
  _uuid: any;

  constructor({ uri, collectionPrefix = '', databaseOptions = {} }: any) {
    this._collectionPrefix = collectionPrefix;
    this.enableSchemaHooks = !!databaseOptions.enableSchemaHooks;
    delete databaseOptions.enableSchemaHooks;

    const { client, pgp } = createClient(uri, databaseOptions);
    this._client = client;
    this._onchange = () => {};
    this._pgp = pgp;
    this._uuid = uuidv4();
    this.canSortOnJoinTables = false;
  }

  watch(callback: () => void): void {
    this._onchange = callback;
  }

  //Note that analyze=true will run the query, executing INSERTS, DELETES, etc.
  createExplainableQuery(query: string, analyze: boolean = false) {
    if (analyze) {
      return 'EXPLAIN (ANALYZE, FORMAT JSON) ' + query;
    } else {
      return 'EXPLAIN (FORMAT JSON) ' + query;
    }
  }

  handleShutdown() {
    if (this._stream) {
      this._stream.done();
      delete this._stream;
    }
    if (!this._client) {
      return;
    }
    this._client.$pool.end();
  }

  async _listenToSchema() {
    if (!this._stream && this.enableSchemaHooks) {
      this._stream = await this._client.connect({ direct: true });
      this._stream.client.on('notification', data => {
        const payload = JSON.parse(data.payload);
        if (payload.senderId !== this._uuid) {
          this._onchange();
        }
      });
      await this._stream.none('LISTEN $1~', 'schema.change');
    }
  }

  _notifySchemaChange() {
    if (this._stream) {
      this._stream
        .none('NOTIFY $1~, $2', ['schema.change', { senderId: this._uuid }])
        .catch(error => {
          console.log('Failed to Notify:', error); // unlikely to ever happen
        });
    }
  }

  async _ensureSchemaCollectionExists(conn: any) {
    conn = conn || this._client;
    await conn
      .none(
        'CREATE TABLE IF NOT EXISTS "_SCHEMA" ( "className" varChar(120), "schema" jsonb, "isParseClass" bool, PRIMARY KEY ("className") )'
      )
      .catch(error => {
        if (
          error.code === PostgresDuplicateRelationError ||
          error.code === PostgresUniqueIndexViolationError ||
          error.code === PostgresDuplicateObjectError
        ) {
          // Table already exists, must have been created by a different request. Ignore error.
        } else {
          throw error;
        }
      });
  }

  async classExists(name: string) {
    return this._client.one(
      'SELECT EXISTS (SELECT 1 FROM information_schema.tables WHERE table_name = $1)',
      [name],
      a => a.exists
    );
  }

  async setClassLevelPermissions(className: string, CLPs: any) {
    await this._client.task('set-class-level-permissions', async t => {
      const values = [className, 'schema', 'classLevelPermissions', JSON.stringify(CLPs)];
      await t.none(
        `UPDATE "_SCHEMA" SET $2:name = json_object_set_key($2:name, $3::text, $4::jsonb) WHERE "className" = $1`,
        values
      );
    });
    this._notifySchemaChange();
  }

  async setIndexesWithSchemaFormat(
    className: string,
    submittedIndexes: any,
    existingIndexes: any = {},
    fields: any,
    conn: ?any
  ): Promise<void> {
    conn = conn || this._client;
    const self = this;
    if (submittedIndexes === undefined) {
      return Promise.resolve();
    }
    if (Object.keys(existingIndexes).length === 0) {
      existingIndexes = { _id_: { _id: 1 } };
    }
    const deletedIndexes = [];
    const insertedIndexes = [];
    Object.keys(submittedIndexes).forEach(name => {
      const field = submittedIndexes[name];
      if (existingIndexes[name] && field.__op !== 'Delete') {
        throw new Parse.Error(Parse.Error.INVALID_QUERY, `Index ${name} exists, cannot update.`);
      }
      if (!existingIndexes[name] && field.__op === 'Delete') {
        throw new Parse.Error(
          Parse.Error.INVALID_QUERY,
          `Index ${name} does not exist, cannot delete.`
        );
      }
      if (field.__op === 'Delete') {
        deletedIndexes.push(name);
        delete existingIndexes[name];
      } else {
        Object.keys(field).forEach(key => {
          if (!Object.prototype.hasOwnProperty.call(fields, key)) {
            throw new Parse.Error(
              Parse.Error.INVALID_QUERY,
              `Field ${key} does not exist, cannot add index.`
            );
          }
        });
        existingIndexes[name] = field;
        insertedIndexes.push({
          key: field,
          name,
        });
      }
    });
    await conn.tx('set-indexes-with-schema-format', async t => {
      if (insertedIndexes.length > 0) {
        await self.createIndexes(className, insertedIndexes, t);
      }
      if (deletedIndexes.length > 0) {
        await self.dropIndexes(className, deletedIndexes, t);
      }
      await t.none(
        'UPDATE "_SCHEMA" SET $2:name = json_object_set_key($2:name, $3::text, $4::jsonb) WHERE "className" = $1',
        [className, 'schema', 'indexes', JSON.stringify(existingIndexes)]
      );
    });
    this._notifySchemaChange();
  }

  async createClass(className: string, schema: SchemaType, conn: ?any) {
    conn = conn || this._client;
    const parseSchema = await conn
      .tx('create-class', async t => {
        await this.createTable(className, schema, t);
        await t.none(
          'INSERT INTO "_SCHEMA" ("className", "schema", "isParseClass") VALUES ($<className>, $<schema>, true)',
          { className, schema }
        );
        await this.setIndexesWithSchemaFormat(className, schema.indexes, {}, schema.fields, t);
        return toParseSchema(schema);
      })
      .catch(err => {
        if (err.code === PostgresUniqueIndexViolationError && err.detail.includes(className)) {
          throw new Parse.Error(Parse.Error.DUPLICATE_VALUE, `Class ${className} already exists.`);
        }
        throw err;
      });
    this._notifySchemaChange();
    return parseSchema;
  }

  // Just create a table, do not insert in schema
  async createTable(className: string, schema: SchemaType, conn: any) {
    conn = conn || this._client;
    debug('createTable');
    const valuesArray = [];
    const patternsArray = [];
    const fields = Object.assign({}, schema.fields);
    if (className === '_User') {
      fields._email_verify_token_expires_at = { type: 'Date' };
      fields._email_verify_token = { type: 'String' };
      fields._account_lockout_expires_at = { type: 'Date' };
      fields._failed_login_count = { type: 'Number' };
      fields._perishable_token = { type: 'String' };
      fields._perishable_token_expires_at = { type: 'Date' };
      fields._password_changed_at = { type: 'Date' };
      fields._password_history = { type: 'Array' };
    }
    let index = 2;
    const relations = [];
    Object.keys(fields).forEach(fieldName => {
      const parseType = fields[fieldName];
      // Skip when it's a relation
      // We'll create the tables later
      if (parseType.type === 'Relation') {
        relations.push(fieldName);
        return;
      }
      if (['_rperm', '_wperm'].indexOf(fieldName) >= 0) {
        parseType.contents = { type: 'String' };
      }
      valuesArray.push(fieldName);
      valuesArray.push(parseTypeToPostgresType(parseType));
      patternsArray.push(`$${index}:name $${index + 1}:raw`);
      if (fieldName === 'objectId') {
        patternsArray.push(`PRIMARY KEY ($${index}:name)`);
      }
      index = index + 2;
    });
    const qs = `CREATE TABLE IF NOT EXISTS $1:name (${patternsArray.join()})`;
    const values = [className, ...valuesArray];

    return conn.task('create-table', async t => {
      try {
        await t.none(qs, values);
      } catch (error) {
        if (error.code !== PostgresDuplicateRelationError) {
          throw error;
        }
        // ELSE: Table already exists, must have been created by a different request. Ignore the error.
      }
      await t.tx('create-table-tx', tx => {
        return tx.batch(
          relations.map(fieldName => {
            return tx.none(
              'CREATE TABLE IF NOT EXISTS $<joinTable:name> ("relatedId" varChar(120), "owningId" varChar(120), PRIMARY KEY("relatedId", "owningId") )',
              { joinTable: `_Join:${fieldName}:${className}` }
            );
          })
        );
      });
    });
  }

  async schemaUpgrade(className: string, schema: SchemaType, conn: any) {
    debug('schemaUpgrade');
    conn = conn || this._client;
    const self = this;

    await conn.task('schema-upgrade', async t => {
      const columns = await t.map(
        'SELECT column_name FROM information_schema.columns WHERE table_name = $<className>',
        { className },
        a => a.column_name
      );
      const newColumns = Object.keys(schema.fields)
        .filter(item => columns.indexOf(item) === -1)
        .map(fieldName => self.addFieldIfNotExists(className, fieldName, schema.fields[fieldName]));

      await t.batch(newColumns);
    });
  }

  async addFieldIfNotExists(className: string, fieldName: string, type: any) {
    // TODO: Must be revised for invalid logic...
    debug('addFieldIfNotExists');
<<<<<<< HEAD
    const t = (conn && conn.t ? conn.t : conn) || this._client;
    const self = this;
    if (type.type !== 'Relation') {
      try {
=======
    const self = this;
    await this._client.tx('add-field-if-not-exists', async t => {
      if (type.type !== 'Relation') {
        try {
          await t.none(
            'ALTER TABLE $<className:name> ADD COLUMN IF NOT EXISTS $<fieldName:name> $<postgresType:raw>',
            {
              className,
              fieldName,
              postgresType: parseTypeToPostgresType(type),
            }
          );
        } catch (error) {
          if (error.code === PostgresRelationDoesNotExistError) {
            return self.createClass(className, { fields: { [fieldName]: type } }, t);
          }
          if (error.code !== PostgresDuplicateColumnError) {
            throw error;
          }
          // Column already exists, created by other request. Carry on to see if it's the right type.
        }
      } else {
>>>>>>> 51e08009
        await t.none(
          'ALTER TABLE $<className:name> ADD COLUMN IF NOT EXISTS $<fieldName:name> $<postgresType:raw>',
          {
            className,
            fieldName,
            postgresType: parseTypeToPostgresType(type),
          }
        );
      } catch (error) {
        if (error.code === PostgresRelationDoesNotExistError) {
          return self.createClass(className, { fields: { [fieldName]: type } }, t);
        }
        if (error.code !== PostgresDuplicateColumnError) {
          throw error;
        }
        // Column already exists, created by other request. Carry on to see if it's the right type.
      }
    } else {
      await t.none(
        'CREATE TABLE IF NOT EXISTS $<joinTable:name> ("relatedId" varChar(120), "owningId" varChar(120), PRIMARY KEY("relatedId", "owningId") )',
        { joinTable: `_Join:${fieldName}:${className}` }
      );
    }

    const result = await t.any(
      'SELECT "schema" FROM "_SCHEMA" WHERE "className" = $<className> and ("schema"::json->\'fields\'->$<fieldName>) is not null',
      { className, fieldName }
    );

    if (result[0]) {
      throw 'Attempted to add a field that already exists';
    } else {
      const path = `{fields,${fieldName}}`;
      await t.none(
        'UPDATE "_SCHEMA" SET "schema"=jsonb_set("schema", $<path>, $<type>)  WHERE "className"=$<className>',
        { path, type, className }
      );
    }
    this._notifySchemaChange();
  }

  // Drops a collection. Resolves with true if it was a Parse Schema (eg. _User, Custom, etc.)
  // and resolves with false if it wasn't (eg. a join table). Rejects if deletion was impossible.
  async deleteClass(className: string) {
    const operations = [
      { query: `DROP TABLE IF EXISTS $1:name`, values: [className] },
      {
        query: `DELETE FROM "_SCHEMA" WHERE "className" = $1`,
        values: [className],
      },
    ];
    const response = await this._client
      .tx(t => t.none(this._pgp.helpers.concat(operations)))
      .then(() => className.indexOf('_Join:') != 0); // resolves with false when _Join table

    this._notifySchemaChange();
    return response;
  }

  // Delete all data known to this adapter. Used for testing.
  async deleteAllClasses() {
    const now = new Date().getTime();
    const helpers = this._pgp.helpers;
    debug('deleteAllClasses');

    await this._client
      .task('delete-all-classes', async t => {
        try {
          const results = await t.any('SELECT * FROM "_SCHEMA"');
          const joins = results.reduce((list: Array<string>, schema: any) => {
            return list.concat(joinTablesForSchema(schema.schema));
          }, []);
          const classes = [
            '_SCHEMA',
            '_PushStatus',
            '_JobStatus',
            '_JobSchedule',
            '_Hooks',
            '_GlobalConfig',
            '_GraphQLConfig',
            '_Audience',
            '_Idempotency',
            ...results.map(result => result.className),
            ...joins,
          ];
          const queries = classes.map(className => ({
            query: 'DROP TABLE IF EXISTS $<className:name>',
            values: { className },
          }));
          await t.tx(tx => tx.none(helpers.concat(queries)));
        } catch (error) {
          if (error.code !== PostgresRelationDoesNotExistError) {
            throw error;
          }
          // No _SCHEMA collection. Don't delete anything.
        }
      })
      .then(() => {
        debug(`deleteAllClasses done in ${new Date().getTime() - now}`);
      });
  }

  // Remove the column and all the data. For Relations, the _Join collection is handled
  // specially, this function does not delete _Join columns. It should, however, indicate
  // that the relation fields does not exist anymore. In mongo, this means removing it from
  // the _SCHEMA collection.  There should be no actual data in the collection under the same name
  // as the relation column, so it's fine to attempt to delete it. If the fields listed to be
  // deleted do not exist, this function should return successfully anyways. Checking for
  // attempts to delete non-existent fields is the responsibility of Parse Server.

  // This function is not obligated to delete fields atomically. It is given the field
  // names in a list so that databases that are capable of deleting fields atomically
  // may do so.

  // Returns a Promise.
  async deleteFields(className: string, schema: SchemaType, fieldNames: string[]): Promise<void> {
    debug('deleteFields');
    fieldNames = fieldNames.reduce((list: Array<string>, fieldName: string) => {
      const field = schema.fields[fieldName];
      if (field.type !== 'Relation') {
        list.push(fieldName);
      }
      delete schema.fields[fieldName];
      return list;
    }, []);

    const values = [className, ...fieldNames];
    const columns = fieldNames
      .map((name, idx) => {
        return `$${idx + 2}:name`;
      })
      .join(', DROP COLUMN');

    await this._client.tx('delete-fields', async t => {
      await t.none('UPDATE "_SCHEMA" SET "schema" = $<schema> WHERE "className" = $<className>', {
        schema,
        className,
      });
      if (values.length > 1) {
        await t.none(`ALTER TABLE $1:name DROP COLUMN IF EXISTS ${columns}`, values);
      }
    });
    this._notifySchemaChange();
  }

  // Return a promise for all schemas known to this adapter, in Parse format. In case the
  // schemas cannot be retrieved, returns a promise that rejects. Requirements for the
  // rejection reason are TBD.
  async getAllClasses() {
    return this._client.task('get-all-classes', async t => {
      return await t.map('SELECT * FROM "_SCHEMA"', null, row =>
        toParseSchema({ className: row.className, ...row.schema })
      );
    });
  }

  // Return a promise for the schema with the given name, in Parse format. If
  // this adapter doesn't know about the schema, return a promise that rejects with
  // undefined as the reason.
  async getClass(className: string) {
    debug('getClass');
    return this._client
      .any('SELECT * FROM "_SCHEMA" WHERE "className" = $<className>', {
        className,
      })
      .then(result => {
        if (result.length !== 1) {
          throw undefined;
        }
        return result[0].schema;
      })
      .then(toParseSchema);
  }

  // TODO: remove the mongo format dependency in the return value
  async createObject(
    className: string,
    schema: SchemaType,
    object: any,
    transactionalSession: ?any
  ) {
    debug('createObject');
    let columnsArray = [];
    const valuesArray = [];
    schema = toPostgresSchema(schema);
    const geoPoints = {};

    object = handleDotFields(object);

    validateKeys(object);

    Object.keys(object).forEach(fieldName => {
      if (object[fieldName] === null) {
        return;
      }
      var authDataMatch = fieldName.match(/^_auth_data_([a-zA-Z0-9_]+)$/);
      if (authDataMatch) {
        var provider = authDataMatch[1];
        object['authData'] = object['authData'] || {};
        object['authData'][provider] = object[fieldName];
        delete object[fieldName];
        fieldName = 'authData';
      }

      columnsArray.push(fieldName);
      if (!schema.fields[fieldName] && className === '_User') {
        if (
          fieldName === '_email_verify_token' ||
          fieldName === '_failed_login_count' ||
          fieldName === '_perishable_token' ||
          fieldName === '_password_history'
        ) {
          valuesArray.push(object[fieldName]);
        }

        if (fieldName === '_email_verify_token_expires_at') {
          if (object[fieldName]) {
            valuesArray.push(object[fieldName].iso);
          } else {
            valuesArray.push(null);
          }
        }

        if (
          fieldName === '_account_lockout_expires_at' ||
          fieldName === '_perishable_token_expires_at' ||
          fieldName === '_password_changed_at'
        ) {
          if (object[fieldName]) {
            valuesArray.push(object[fieldName].iso);
          } else {
            valuesArray.push(null);
          }
        }
        return;
      }
      switch (schema.fields[fieldName].type) {
        case 'Date':
          if (object[fieldName]) {
            valuesArray.push(object[fieldName].iso);
          } else {
            valuesArray.push(null);
          }
          break;
        case 'Pointer':
          valuesArray.push(object[fieldName].objectId);
          break;
        case 'Array':
          if (['_rperm', '_wperm'].indexOf(fieldName) >= 0) {
            valuesArray.push(object[fieldName]);
          } else {
            valuesArray.push(JSON.stringify(object[fieldName]));
          }
          break;
        case 'Object':
        case 'Bytes':
        case 'String':
        case 'Number':
        case 'Boolean':
          valuesArray.push(object[fieldName]);
          break;
        case 'File':
          valuesArray.push(object[fieldName].name);
          break;
        case 'Polygon': {
          const value = convertPolygonToSQL(object[fieldName].coordinates);
          valuesArray.push(value);
          break;
        }
        case 'GeoPoint':
          // pop the point and process later
          geoPoints[fieldName] = object[fieldName];
          columnsArray.pop();
          break;
        default:
          throw `Type ${schema.fields[fieldName].type} not supported yet`;
      }
    });

    columnsArray = columnsArray.concat(Object.keys(geoPoints));
    const initialValues = valuesArray.map((val, index) => {
      let termination = '';
      const fieldName = columnsArray[index];
      if (['_rperm', '_wperm'].indexOf(fieldName) >= 0) {
        termination = '::text[]';
      } else if (schema.fields[fieldName] && schema.fields[fieldName].type === 'Array') {
        termination = '::jsonb';
      }
      return `$${index + 2 + columnsArray.length}${termination}`;
    });
    const geoPointsInjects = Object.keys(geoPoints).map(key => {
      const value = geoPoints[key];
      valuesArray.push(value.longitude, value.latitude);
      const l = valuesArray.length + columnsArray.length;
      return `POINT($${l}, $${l + 1})`;
    });

    const columnsPattern = columnsArray.map((col, index) => `$${index + 2}:name`).join();
    const valuesPattern = initialValues.concat(geoPointsInjects).join();

    const qs = `INSERT INTO $1:name (${columnsPattern}) VALUES (${valuesPattern})`;
    const values = [className, ...columnsArray, ...valuesArray];
    const promise = (transactionalSession ? transactionalSession.t : this._client)
      .none(qs, values)
      .then(() => ({ ops: [object] }))
      .catch(error => {
        if (error.code === PostgresUniqueIndexViolationError) {
          const err = new Parse.Error(
            Parse.Error.DUPLICATE_VALUE,
            'A duplicate value for a field with unique values was provided'
          );
          err.underlyingError = error;
          if (error.constraint) {
            const matches = error.constraint.match(/unique_([a-zA-Z]+)/);
            if (matches && Array.isArray(matches)) {
              err.userInfo = { duplicated_field: matches[1] };
            }
          }
          error = err;
        }
        throw error;
      });
    if (transactionalSession) {
      transactionalSession.batch.push(promise);
    }
    return promise;
  }

  // Remove all objects that match the given Parse Query.
  // If no objects match, reject with OBJECT_NOT_FOUND. If objects are found and deleted, resolve with undefined.
  // If there is some other error, reject with INTERNAL_SERVER_ERROR.
  async deleteObjectsByQuery(
    className: string,
    schema: SchemaType,
    query: QueryType,
    transactionalSession: ?any
  ) {
    debug('deleteObjectsByQuery');
    const values = [className];
    const index = 2;
    const where = buildWhereClause({
      schema,
      index,
      query,
      caseInsensitive: false,
    });
    values.push(...where.values);
    if (Object.keys(query).length === 0) {
      where.pattern = 'TRUE';
    }
    const qs = `WITH deleted AS (DELETE FROM $1:name WHERE ${where.pattern} RETURNING *) SELECT count(*) FROM deleted`;
    const promise = (transactionalSession ? transactionalSession.t : this._client)
      .one(qs, values, a => +a.count)
      .then(count => {
        if (count === 0) {
          throw new Parse.Error(Parse.Error.OBJECT_NOT_FOUND, 'Object not found.');
        } else {
          return count;
        }
      })
      .catch(error => {
        if (error.code !== PostgresRelationDoesNotExistError) {
          throw error;
        }
        // ELSE: Don't delete anything if doesn't exist
      });
    if (transactionalSession) {
      transactionalSession.batch.push(promise);
    }
    return promise;
  }
  // Return value not currently well specified.
  async findOneAndUpdate(
    className: string,
    schema: SchemaType,
    query: QueryType,
    update: any,
    transactionalSession: ?any
  ): Promise<any> {
    debug('findOneAndUpdate');
    return this.updateObjectsByQuery(className, schema, query, update, transactionalSession).then(
      val => val[0]
    );
  }

  // Apply the update to all objects that match the given Parse Query.
  async updateObjectsByQuery(
    className: string,
    schema: SchemaType,
    query: QueryType,
    update: any,
    transactionalSession: ?any
  ): Promise<[any]> {
    debug('updateObjectsByQuery');
    const updatePatterns = [];
    const values = [className];
    let index = 2;
    schema = toPostgresSchema(schema);

    const originalUpdate = { ...update };

    // Set flag for dot notation fields
    const dotNotationOptions = {};
    Object.keys(update).forEach(fieldName => {
      if (fieldName.indexOf('.') > -1) {
        const components = fieldName.split('.');
        const first = components.shift();
        dotNotationOptions[first] = true;
      } else {
        dotNotationOptions[fieldName] = false;
      }
    });
    update = handleDotFields(update);
    // Resolve authData first,
    // So we don't end up with multiple key updates
    for (const fieldName in update) {
      const authDataMatch = fieldName.match(/^_auth_data_([a-zA-Z0-9_]+)$/);
      if (authDataMatch) {
        var provider = authDataMatch[1];
        const value = update[fieldName];
        delete update[fieldName];
        update['authData'] = update['authData'] || {};
        update['authData'][provider] = value;
      }
    }

    for (const fieldName in update) {
      const fieldValue = update[fieldName];
      // Drop any undefined values.
      if (typeof fieldValue === 'undefined') {
        delete update[fieldName];
      } else if (fieldValue === null) {
        updatePatterns.push(`$${index}:name = NULL`);
        values.push(fieldName);
        index += 1;
      } else if (fieldName == 'authData') {
        // This recursively sets the json_object
        // Only 1 level deep
        const generate = (jsonb: string, key: string, value: any) => {
          return `json_object_set_key(COALESCE(${jsonb}, '{}'::jsonb), ${key}, ${value})::jsonb`;
        };
        const lastKey = `$${index}:name`;
        const fieldNameIndex = index;
        index += 1;
        values.push(fieldName);
        const update = Object.keys(fieldValue).reduce((lastKey: string, key: string) => {
          const str = generate(lastKey, `$${index}::text`, `$${index + 1}::jsonb`);
          index += 2;
          let value = fieldValue[key];
          if (value) {
            if (value.__op === 'Delete') {
              value = null;
            } else {
              value = JSON.stringify(value);
            }
          }
          values.push(key, value);
          return str;
        }, lastKey);
        updatePatterns.push(`$${fieldNameIndex}:name = ${update}`);
      } else if (fieldValue.__op === 'Increment') {
        updatePatterns.push(`$${index}:name = COALESCE($${index}:name, 0) + $${index + 1}`);
        values.push(fieldName, fieldValue.amount);
        index += 2;
      } else if (fieldValue.__op === 'Add') {
        updatePatterns.push(
          `$${index}:name = array_add(COALESCE($${index}:name, '[]'::jsonb), $${index + 1}::jsonb)`
        );
        values.push(fieldName, JSON.stringify(fieldValue.objects));
        index += 2;
      } else if (fieldValue.__op === 'Delete') {
        updatePatterns.push(`$${index}:name = $${index + 1}`);
        values.push(fieldName, null);
        index += 2;
      } else if (fieldValue.__op === 'Remove') {
        updatePatterns.push(
          `$${index}:name = array_remove(COALESCE($${index}:name, '[]'::jsonb), $${
            index + 1
          }::jsonb)`
        );
        values.push(fieldName, JSON.stringify(fieldValue.objects));
        index += 2;
      } else if (fieldValue.__op === 'AddUnique') {
        updatePatterns.push(
          `$${index}:name = array_add_unique(COALESCE($${index}:name, '[]'::jsonb), $${
            index + 1
          }::jsonb)`
        );
        values.push(fieldName, JSON.stringify(fieldValue.objects));
        index += 2;
      } else if (fieldName === 'updatedAt') {
        //TODO: stop special casing this. It should check for __type === 'Date' and use .iso
        updatePatterns.push(`$${index}:name = $${index + 1}`);
        values.push(fieldName, fieldValue);
        index += 2;
      } else if (typeof fieldValue === 'string') {
        updatePatterns.push(`$${index}:name = $${index + 1}`);
        values.push(fieldName, fieldValue);
        index += 2;
      } else if (typeof fieldValue === 'boolean') {
        updatePatterns.push(`$${index}:name = $${index + 1}`);
        values.push(fieldName, fieldValue);
        index += 2;
      } else if (fieldValue.__type === 'Pointer') {
        updatePatterns.push(`$${index}:name = $${index + 1}`);
        values.push(fieldName, fieldValue.objectId);
        index += 2;
      } else if (fieldValue.__type === 'Date') {
        updatePatterns.push(`$${index}:name = $${index + 1}`);
        values.push(fieldName, toPostgresValue(fieldValue));
        index += 2;
      } else if (fieldValue instanceof Date) {
        updatePatterns.push(`$${index}:name = $${index + 1}`);
        values.push(fieldName, fieldValue);
        index += 2;
      } else if (fieldValue.__type === 'File') {
        updatePatterns.push(`$${index}:name = $${index + 1}`);
        values.push(fieldName, toPostgresValue(fieldValue));
        index += 2;
      } else if (fieldValue.__type === 'GeoPoint') {
        updatePatterns.push(`$${index}:name = POINT($${index + 1}, $${index + 2})`);
        values.push(fieldName, fieldValue.longitude, fieldValue.latitude);
        index += 3;
      } else if (fieldValue.__type === 'Polygon') {
        const value = convertPolygonToSQL(fieldValue.coordinates);
        updatePatterns.push(`$${index}:name = $${index + 1}::polygon`);
        values.push(fieldName, value);
        index += 2;
      } else if (fieldValue.__type === 'Relation') {
        // noop
      } else if (typeof fieldValue === 'number') {
        updatePatterns.push(`$${index}:name = $${index + 1}`);
        values.push(fieldName, fieldValue);
        index += 2;
      } else if (
        typeof fieldValue === 'object' &&
        schema.fields[fieldName] &&
        schema.fields[fieldName].type === 'Object'
      ) {
        // Gather keys to increment
        const keysToIncrement = Object.keys(originalUpdate)
          .filter(k => {
            // choose top level fields that have a delete operation set
            // Note that Object.keys is iterating over the **original** update object
            // and that some of the keys of the original update could be null or undefined:
            // (See the above check `if (fieldValue === null || typeof fieldValue == "undefined")`)
            const value = originalUpdate[k];
            return (
              value &&
              value.__op === 'Increment' &&
              k.split('.').length === 2 &&
              k.split('.')[0] === fieldName
            );
          })
          .map(k => k.split('.')[1]);

        let incrementPatterns = '';
        if (keysToIncrement.length > 0) {
          incrementPatterns =
            ' || ' +
            keysToIncrement
              .map(c => {
                const amount = fieldValue[c].amount;
                return `CONCAT('{"${c}":', COALESCE($${index}:name->>'${c}','0')::int + ${amount}, '}')::jsonb`;
              })
              .join(' || ');
          // Strip the keys
          keysToIncrement.forEach(key => {
            delete fieldValue[key];
          });
        }

        const keysToDelete: Array<string> = Object.keys(originalUpdate)
          .filter(k => {
            // choose top level fields that have a delete operation set.
            const value = originalUpdate[k];
            return (
              value &&
              value.__op === 'Delete' &&
              k.split('.').length === 2 &&
              k.split('.')[0] === fieldName
            );
          })
          .map(k => k.split('.')[1]);

        const deletePatterns = keysToDelete.reduce((p: string, c: string, i: number) => {
          return p + ` - '$${index + 1 + i}:value'`;
        }, '');
        // Override Object
        let updateObject = "'{}'::jsonb";

        if (dotNotationOptions[fieldName]) {
          // Merge Object
          updateObject = `COALESCE($${index}:name, '{}'::jsonb)`;
        }
        updatePatterns.push(
          `$${index}:name = (${updateObject} ${deletePatterns} ${incrementPatterns} || $${
            index + 1 + keysToDelete.length
          }::jsonb )`
        );
        values.push(fieldName, ...keysToDelete, JSON.stringify(fieldValue));
        index += 2 + keysToDelete.length;
      } else if (
        Array.isArray(fieldValue) &&
        schema.fields[fieldName] &&
        schema.fields[fieldName].type === 'Array'
      ) {
        const expectedType = parseTypeToPostgresType(schema.fields[fieldName]);
        if (expectedType === 'text[]') {
          updatePatterns.push(`$${index}:name = $${index + 1}::text[]`);
          values.push(fieldName, fieldValue);
          index += 2;
        } else {
          updatePatterns.push(`$${index}:name = $${index + 1}::jsonb`);
          values.push(fieldName, JSON.stringify(fieldValue));
          index += 2;
        }
      } else {
        debug('Not supported update', { fieldName, fieldValue });
        return Promise.reject(
          new Parse.Error(
            Parse.Error.OPERATION_FORBIDDEN,
            `Postgres doesn't support update ${JSON.stringify(fieldValue)} yet`
          )
        );
      }
    }

    const where = buildWhereClause({
      schema,
      index,
      query,
      caseInsensitive: false,
    });
    values.push(...where.values);

    const whereClause = where.pattern.length > 0 ? `WHERE ${where.pattern}` : '';
    const qs = `UPDATE $1:name SET ${updatePatterns.join()} ${whereClause} RETURNING *`;
    const promise = (transactionalSession ? transactionalSession.t : this._client).any(qs, values);
    if (transactionalSession) {
      transactionalSession.batch.push(promise);
    }
    return promise;
  }

  // Hopefully, we can get rid of this. It's only used for config and hooks.
  upsertOneObject(
    className: string,
    schema: SchemaType,
    query: QueryType,
    update: any,
    transactionalSession: ?any
  ) {
    debug('upsertOneObject');
    const createValue = Object.assign({}, query, update);
    return this.createObject(className, schema, createValue, transactionalSession).catch(error => {
      // ignore duplicate value errors as it's upsert
      if (error.code !== Parse.Error.DUPLICATE_VALUE) {
        throw error;
      }
      return this.findOneAndUpdate(className, schema, query, update, transactionalSession);
    });
  }

  find(
    className: string,
    schema: SchemaType,
    query: QueryType,
    { skip, limit, sort, keys, caseInsensitive, explain }: QueryOptions
  ) {
    debug('find');
    const hasLimit = limit !== undefined;
    const hasSkip = skip !== undefined;
    let values = [className];
    const where = buildWhereClause({
      schema,
      query,
      index: 2,
      caseInsensitive,
    });
    values.push(...where.values);

    const wherePattern = where.pattern.length > 0 ? `WHERE ${where.pattern}` : '';
    const limitPattern = hasLimit ? `LIMIT $${values.length + 1}` : '';
    if (hasLimit) {
      values.push(limit);
    }
    const skipPattern = hasSkip ? `OFFSET $${values.length + 1}` : '';
    if (hasSkip) {
      values.push(skip);
    }

    let sortPattern = '';
    if (sort) {
      const sortCopy: any = sort;
      const sorting = Object.keys(sort)
        .map(key => {
          const transformKey = transformDotFieldToComponents(key).join('->');
          // Using $idx pattern gives:  non-integer constant in ORDER BY
          if (sortCopy[key] === 1) {
            return `${transformKey} ASC`;
          }
          return `${transformKey} DESC`;
        })
        .join();
      sortPattern = sort !== undefined && Object.keys(sort).length > 0 ? `ORDER BY ${sorting}` : '';
    }
    if (where.sorts && Object.keys((where.sorts: any)).length > 0) {
      sortPattern = `ORDER BY ${where.sorts.join()}`;
    }

    let columns = '*';
    if (keys) {
      // Exclude empty keys
      // Replace ACL by it's keys
      keys = keys.reduce((memo, key) => {
        if (key === 'ACL') {
          memo.push('_rperm');
          memo.push('_wperm');
        } else if (key.length > 0) {
          memo.push(key);
        }
        return memo;
      }, []);
      columns = keys
        .map((key, index) => {
          if (key === '$score') {
            return `ts_rank_cd(to_tsvector($${2}, $${3}:name), to_tsquery($${4}, $${5}), 32) as score`;
          }
          return `$${index + values.length + 1}:name`;
        })
        .join();
      values = values.concat(keys);
    }

    const originalQuery = `SELECT ${columns} FROM $1:name ${wherePattern} ${sortPattern} ${limitPattern} ${skipPattern}`;
    const qs = explain ? this.createExplainableQuery(originalQuery) : originalQuery;
    return this._client
      .any(qs, values)
      .catch(error => {
        // Query on non existing table, don't crash
        if (error.code !== PostgresRelationDoesNotExistError) {
          throw error;
        }
        return [];
      })
      .then(results => {
        if (explain) {
          return results;
        }
        return results.map(object => this.postgresObjectToParseObject(className, object, schema));
      });
  }

  // Converts from a postgres-format object to a REST-format object.
  // Does not strip out anything based on a lack of authentication.
  postgresObjectToParseObject(className: string, object: any, schema: any) {
    Object.keys(schema.fields).forEach(fieldName => {
      if (schema.fields[fieldName].type === 'Pointer' && object[fieldName]) {
        object[fieldName] = {
          objectId: object[fieldName],
          __type: 'Pointer',
          className: schema.fields[fieldName].targetClass,
        };
      }
      if (schema.fields[fieldName].type === 'Relation') {
        object[fieldName] = {
          __type: 'Relation',
          className: schema.fields[fieldName].targetClass,
        };
      }
      if (object[fieldName] && schema.fields[fieldName].type === 'GeoPoint') {
        object[fieldName] = {
          __type: 'GeoPoint',
          latitude: object[fieldName].y,
          longitude: object[fieldName].x,
        };
      }
      if (object[fieldName] && schema.fields[fieldName].type === 'Polygon') {
        let coords = object[fieldName];
        coords = coords.substr(2, coords.length - 4).split('),(');
        coords = coords.map(point => {
          return [parseFloat(point.split(',')[1]), parseFloat(point.split(',')[0])];
        });
        object[fieldName] = {
          __type: 'Polygon',
          coordinates: coords,
        };
      }
      if (object[fieldName] && schema.fields[fieldName].type === 'File') {
        object[fieldName] = {
          __type: 'File',
          name: object[fieldName],
        };
      }
    });
    //TODO: remove this reliance on the mongo format. DB adapter shouldn't know there is a difference between created at and any other date field.
    if (object.createdAt) {
      object.createdAt = object.createdAt.toISOString();
    }
    if (object.updatedAt) {
      object.updatedAt = object.updatedAt.toISOString();
    }
    if (object.expiresAt) {
      object.expiresAt = {
        __type: 'Date',
        iso: object.expiresAt.toISOString(),
      };
    }
    if (object._email_verify_token_expires_at) {
      object._email_verify_token_expires_at = {
        __type: 'Date',
        iso: object._email_verify_token_expires_at.toISOString(),
      };
    }
    if (object._account_lockout_expires_at) {
      object._account_lockout_expires_at = {
        __type: 'Date',
        iso: object._account_lockout_expires_at.toISOString(),
      };
    }
    if (object._perishable_token_expires_at) {
      object._perishable_token_expires_at = {
        __type: 'Date',
        iso: object._perishable_token_expires_at.toISOString(),
      };
    }
    if (object._password_changed_at) {
      object._password_changed_at = {
        __type: 'Date',
        iso: object._password_changed_at.toISOString(),
      };
    }

    for (const fieldName in object) {
      if (object[fieldName] === null) {
        delete object[fieldName];
      }
      if (object[fieldName] instanceof Date) {
        object[fieldName] = {
          __type: 'Date',
          iso: object[fieldName].toISOString(),
        };
      }
    }

    return object;
  }

  // Create a unique index. Unique indexes on nullable fields are not allowed. Since we don't
  // currently know which fields are nullable and which aren't, we ignore that criteria.
  // As such, we shouldn't expose this function to users of parse until we have an out-of-band
  // Way of determining if a field is nullable. Undefined doesn't count against uniqueness,
  // which is why we use sparse indexes.
  async ensureUniqueness(className: string, schema: SchemaType, fieldNames: string[]) {
    const constraintName = `${className}_unique_${fieldNames.sort().join('_')}`;
    const constraintPatterns = fieldNames.map((fieldName, index) => `$${index + 3}:name`);
    const qs = `CREATE UNIQUE INDEX IF NOT EXISTS $2:name ON $1:name(${constraintPatterns.join()})`;
    return this._client.none(qs, [className, constraintName, ...fieldNames]).catch(error => {
      if (error.code === PostgresDuplicateRelationError && error.message.includes(constraintName)) {
        // Index already exists. Ignore error.
      } else if (
        error.code === PostgresUniqueIndexViolationError &&
        error.message.includes(constraintName)
      ) {
        // Cast the error into the proper parse error
        throw new Parse.Error(
          Parse.Error.DUPLICATE_VALUE,
          'A duplicate value for a field with unique values was provided'
        );
      } else {
        throw error;
      }
    });
  }

  // Executes a count.
  async count(
    className: string,
    schema: SchemaType,
    query: QueryType,
    readPreference?: string,
    estimate?: boolean = true
  ) {
    debug('count');
    const values = [className];
    const where = buildWhereClause({
      schema,
      query,
      index: 2,
      caseInsensitive: false,
    });
    values.push(...where.values);

    const wherePattern = where.pattern.length > 0 ? `WHERE ${where.pattern}` : '';
    let qs = '';

    if (where.pattern.length > 0 || !estimate) {
      qs = `SELECT count(*) FROM $1:name ${wherePattern}`;
    } else {
      qs = 'SELECT reltuples AS approximate_row_count FROM pg_class WHERE relname = $1';
    }

    return this._client
      .one(qs, values, a => {
        if (a.approximate_row_count != null) {
          return +a.approximate_row_count;
        } else {
          return +a.count;
        }
      })
      .catch(error => {
        if (error.code !== PostgresRelationDoesNotExistError) {
          throw error;
        }
        return 0;
      });
  }

  async distinct(className: string, schema: SchemaType, query: QueryType, fieldName: string) {
    debug('distinct');
    let field = fieldName;
    let column = fieldName;
    const isNested = fieldName.indexOf('.') >= 0;
    if (isNested) {
      field = transformDotFieldToComponents(fieldName).join('->');
      column = fieldName.split('.')[0];
    }
    const isArrayField =
      schema.fields && schema.fields[fieldName] && schema.fields[fieldName].type === 'Array';
    const isPointerField =
      schema.fields && schema.fields[fieldName] && schema.fields[fieldName].type === 'Pointer';
    const values = [field, column, className];
    const where = buildWhereClause({
      schema,
      query,
      index: 4,
      caseInsensitive: false,
    });
    values.push(...where.values);

    const wherePattern = where.pattern.length > 0 ? `WHERE ${where.pattern}` : '';
    const transformer = isArrayField ? 'jsonb_array_elements' : 'ON';
    let qs = `SELECT DISTINCT ${transformer}($1:name) $2:name FROM $3:name ${wherePattern}`;
    if (isNested) {
      qs = `SELECT DISTINCT ${transformer}($1:raw) $2:raw FROM $3:name ${wherePattern}`;
    }
    return this._client
      .any(qs, values)
      .catch(error => {
        if (error.code === PostgresMissingColumnError) {
          return [];
        }
        throw error;
      })
      .then(results => {
        if (!isNested) {
          results = results.filter(object => object[field] !== null);
          return results.map(object => {
            if (!isPointerField) {
              return object[field];
            }
            return {
              __type: 'Pointer',
              className: schema.fields[fieldName].targetClass,
              objectId: object[field],
            };
          });
        }
        const child = fieldName.split('.')[1];
        return results.map(object => object[column][child]);
      })
      .then(results =>
        results.map(object => this.postgresObjectToParseObject(className, object, schema))
      );
  }

  async aggregate(
    className: string,
    schema: any,
    pipeline: any,
    readPreference: ?string,
    hint: ?mixed,
    explain?: boolean
  ) {
    debug('aggregate');
    const values = [className];
    let index: number = 2;
    let columns: string[] = [];
    let countField = null;
    let groupValues = null;
    let wherePattern = '';
    let limitPattern = '';
    let skipPattern = '';
    let sortPattern = '';
    let groupPattern = '';
    for (let i = 0; i < pipeline.length; i += 1) {
      const stage = pipeline[i];
      if (stage.$group) {
        for (const field in stage.$group) {
          const value = stage.$group[field];
          if (value === null || value === undefined) {
            continue;
          }
          if (field === '_id' && typeof value === 'string' && value !== '') {
            columns.push(`$${index}:name AS "objectId"`);
            groupPattern = `GROUP BY $${index}:name`;
            values.push(transformAggregateField(value));
            index += 1;
            continue;
          }
          if (field === '_id' && typeof value === 'object' && Object.keys(value).length !== 0) {
            groupValues = value;
            const groupByFields = [];
            for (const alias in value) {
              if (typeof value[alias] === 'string' && value[alias]) {
                const source = transformAggregateField(value[alias]);
                if (!groupByFields.includes(`"${source}"`)) {
                  groupByFields.push(`"${source}"`);
                }
                values.push(source, alias);
                columns.push(`$${index}:name AS $${index + 1}:name`);
                index += 2;
              } else {
                const operation = Object.keys(value[alias])[0];
                const source = transformAggregateField(value[alias][operation]);
                if (mongoAggregateToPostgres[operation]) {
                  if (!groupByFields.includes(`"${source}"`)) {
                    groupByFields.push(`"${source}"`);
                  }
                  columns.push(
                    `EXTRACT(${
                      mongoAggregateToPostgres[operation]
                    } FROM $${index}:name AT TIME ZONE 'UTC') AS $${index + 1}:name`
                  );
                  values.push(source, alias);
                  index += 2;
                }
              }
            }
            groupPattern = `GROUP BY $${index}:raw`;
            values.push(groupByFields.join());
            index += 1;
            continue;
          }
          if (typeof value === 'object') {
            if (value.$sum) {
              if (typeof value.$sum === 'string') {
                columns.push(`SUM($${index}:name) AS $${index + 1}:name`);
                values.push(transformAggregateField(value.$sum), field);
                index += 2;
              } else {
                countField = field;
                columns.push(`COUNT(*) AS $${index}:name`);
                values.push(field);
                index += 1;
              }
            }
            if (value.$max) {
              columns.push(`MAX($${index}:name) AS $${index + 1}:name`);
              values.push(transformAggregateField(value.$max), field);
              index += 2;
            }
            if (value.$min) {
              columns.push(`MIN($${index}:name) AS $${index + 1}:name`);
              values.push(transformAggregateField(value.$min), field);
              index += 2;
            }
            if (value.$avg) {
              columns.push(`AVG($${index}:name) AS $${index + 1}:name`);
              values.push(transformAggregateField(value.$avg), field);
              index += 2;
            }
          }
        }
      } else {
        columns.push('*');
      }
      if (stage.$project) {
        if (columns.includes('*')) {
          columns = [];
        }
        for (const field in stage.$project) {
          const value = stage.$project[field];
          if (value === 1 || value === true) {
            columns.push(`$${index}:name`);
            values.push(field);
            index += 1;
          }
        }
      }
      if (stage.$match) {
        const patterns = [];
        const orOrAnd = Object.prototype.hasOwnProperty.call(stage.$match, '$or')
          ? ' OR '
          : ' AND ';

        if (stage.$match.$or) {
          const collapse = {};
          stage.$match.$or.forEach(element => {
            for (const key in element) {
              collapse[key] = element[key];
            }
          });
          stage.$match = collapse;
        }
        for (const field in stage.$match) {
          const value = stage.$match[field];
          const matchPatterns = [];
          Object.keys(ParseToPosgresComparator).forEach(cmp => {
            if (value[cmp]) {
              const pgComparator = ParseToPosgresComparator[cmp];
              matchPatterns.push(`$${index}:name ${pgComparator} $${index + 1}`);
              values.push(field, toPostgresValue(value[cmp]));
              index += 2;
            }
          });
          if (matchPatterns.length > 0) {
            patterns.push(`(${matchPatterns.join(' AND ')})`);
          }
          if (schema.fields[field] && schema.fields[field].type && matchPatterns.length === 0) {
            patterns.push(`$${index}:name = $${index + 1}`);
            values.push(field, value);
            index += 2;
          }
        }
        wherePattern = patterns.length > 0 ? `WHERE ${patterns.join(` ${orOrAnd} `)}` : '';
      }
      if (stage.$limit) {
        limitPattern = `LIMIT $${index}`;
        values.push(stage.$limit);
        index += 1;
      }
      if (stage.$skip) {
        skipPattern = `OFFSET $${index}`;
        values.push(stage.$skip);
        index += 1;
      }
      if (stage.$sort) {
        const sort = stage.$sort;
        const keys = Object.keys(sort);
        const sorting = keys
          .map(key => {
            const transformer = sort[key] === 1 ? 'ASC' : 'DESC';
            const order = `$${index}:name ${transformer}`;
            index += 1;
            return order;
          })
          .join();
        values.push(...keys);
        sortPattern = sort !== undefined && sorting.length > 0 ? `ORDER BY ${sorting}` : '';
      }
    }

    if (groupPattern) {
      columns.forEach((e, i, a) => {
        if (e && e.trim() === '*') {
          a[i] = '';
        }
      });
    }

    const originalQuery = `SELECT ${columns
      .filter(Boolean)
      .join()} FROM $1:name ${wherePattern} ${skipPattern} ${groupPattern} ${sortPattern} ${limitPattern}`;
    const qs = explain ? this.createExplainableQuery(originalQuery) : originalQuery;
    return this._client.any(qs, values).then(a => {
      if (explain) {
        return a;
      }
      const results = a.map(object => this.postgresObjectToParseObject(className, object, schema));
      results.forEach(result => {
        if (!Object.prototype.hasOwnProperty.call(result, 'objectId')) {
          result.objectId = null;
        }
        if (groupValues) {
          result.objectId = {};
          for (const key in groupValues) {
            result.objectId[key] = result[key];
            delete result[key];
          }
        }
        if (countField) {
          result[countField] = parseInt(result[countField], 10);
        }
      });
      return results;
    });
  }

  async performInitialization({ VolatileClassesSchemas }: any) {
    // TODO: This method needs to be rewritten to make proper use of connections (@vitaly-t)
    debug('performInitialization');
    await this._ensureSchemaCollectionExists();
    const promises = VolatileClassesSchemas.map(schema => {
      return this.createTable(schema.className, schema)
        .catch(err => {
          if (
            err.code === PostgresDuplicateRelationError ||
            err.code === Parse.Error.INVALID_CLASS_NAME
          ) {
            return Promise.resolve();
          }
          throw err;
        })
        .then(() => this.schemaUpgrade(schema.className, schema));
    });
    promises.push(this._listenToSchema());
    return Promise.all(promises)
      .then(() => {
        return this._client.tx('perform-initialization', async t => {
          await t.none(sql.misc.jsonObjectSetKeys);
          await t.none(sql.array.add);
          await t.none(sql.array.addUnique);
          await t.none(sql.array.remove);
          await t.none(sql.array.containsAll);
          await t.none(sql.array.containsAllRegex);
          await t.none(sql.array.contains);
          return t.ctx;
        });
      })
      .then(ctx => {
        debug(`initializationDone in ${ctx.duration}`);
      })
      .catch(error => {
        /* eslint-disable no-console */
        console.error(error);
      });
  }

  async createIndexes(className: string, indexes: any, conn: ?any): Promise<void> {
    return (conn || this._client).tx(t =>
      t.batch(
        indexes.map(i => {
          return t.none('CREATE INDEX IF NOT EXISTS $1:name ON $2:name ($3:name)', [
            i.name,
            className,
            i.key,
          ]);
        })
      )
    );
  }

  async createIndexesIfNeeded(
    className: string,
    fieldName: string,
    type: any,
    conn: ?any
  ): Promise<void> {
    await (conn || this._client).none('CREATE INDEX IF NOT EXISTS $1:name ON $2:name ($3:name)', [
      fieldName,
      className,
      type,
    ]);
  }

  async dropIndexes(className: string, indexes: any, conn: any): Promise<void> {
    const queries = indexes.map(i => ({
      query: 'DROP INDEX $1:name',
      values: i,
    }));
    await (conn || this._client).tx(t => t.none(this._pgp.helpers.concat(queries)));
  }

  async getIndexes(className: string) {
    const qs = 'SELECT * FROM pg_indexes WHERE tablename = ${className}';
    return this._client.any(qs, { className });
  }

  async updateSchemaWithIndexes(): Promise<void> {
    return Promise.resolve();
  }

  // Used for testing purposes
  async updateEstimatedCount(className: string) {
    return this._client.none('ANALYZE $1:name', [className]);
  }

  async createTransactionalSession(): Promise<any> {
    return new Promise(resolve => {
      const transactionalSession = {};
      transactionalSession.result = this._client.tx(t => {
        transactionalSession.t = t;
        transactionalSession.promise = new Promise(resolve => {
          transactionalSession.resolve = resolve;
        });
        transactionalSession.batch = [];
        resolve(transactionalSession);
        return transactionalSession.promise;
      });
    });
  }

  commitTransactionalSession(transactionalSession: any): Promise<void> {
    transactionalSession.resolve(transactionalSession.t.batch(transactionalSession.batch));
    return transactionalSession.result;
  }

  abortTransactionalSession(transactionalSession: any): Promise<void> {
    const result = transactionalSession.result.catch();
    transactionalSession.batch.push(Promise.reject());
    transactionalSession.resolve(transactionalSession.t.batch(transactionalSession.batch));
    return result;
  }

  async ensureIndex(
    className: string,
    schema: SchemaType,
    fieldNames: string[],
    indexName: ?string,
    caseInsensitive: boolean = false,
    options?: Object = {}
  ): Promise<any> {
    const conn = options.conn !== undefined ? options.conn : this._client;
    const defaultIndexName = `parse_default_${fieldNames.sort().join('_')}`;
    const indexNameOptions: Object =
      indexName != null ? { name: indexName } : { name: defaultIndexName };
    const constraintPatterns = caseInsensitive
      ? fieldNames.map((fieldName, index) => `lower($${index + 3}:name) varchar_pattern_ops`)
      : fieldNames.map((fieldName, index) => `$${index + 3}:name`);
    const qs = `CREATE INDEX IF NOT EXISTS $1:name ON $2:name (${constraintPatterns.join()})`;
    await conn.none(qs, [indexNameOptions.name, className, ...fieldNames]).catch(error => {
      if (
        error.code === PostgresDuplicateRelationError &&
        error.message.includes(indexNameOptions.name)
      ) {
        // Index already exists. Ignore error.
      } else if (
        error.code === PostgresUniqueIndexViolationError &&
        error.message.includes(indexNameOptions.name)
      ) {
        // Cast the error into the proper parse error
        throw new Parse.Error(
          Parse.Error.DUPLICATE_VALUE,
          'A duplicate value for a field with unique values was provided'
        );
      } else {
        throw error;
      }
    });
  }
}

function convertPolygonToSQL(polygon) {
  if (polygon.length < 3) {
    throw new Parse.Error(Parse.Error.INVALID_JSON, `Polygon must have at least 3 values`);
  }
  if (
    polygon[0][0] !== polygon[polygon.length - 1][0] ||
    polygon[0][1] !== polygon[polygon.length - 1][1]
  ) {
    polygon.push(polygon[0]);
  }
  const unique = polygon.filter((item, index, ar) => {
    let foundIndex = -1;
    for (let i = 0; i < ar.length; i += 1) {
      const pt = ar[i];
      if (pt[0] === item[0] && pt[1] === item[1]) {
        foundIndex = i;
        break;
      }
    }
    return foundIndex === index;
  });
  if (unique.length < 3) {
    throw new Parse.Error(
      Parse.Error.INTERNAL_SERVER_ERROR,
      'GeoJSON: Loop must have at least 3 different vertices'
    );
  }
  const points = polygon
    .map(point => {
      Parse.GeoPoint._validate(parseFloat(point[1]), parseFloat(point[0]));
      return `(${point[1]}, ${point[0]})`;
    })
    .join(', ');
  return `(${points})`;
}

function removeWhiteSpace(regex) {
  if (!regex.endsWith('\n')) {
    regex += '\n';
  }

  // remove non escaped comments
  return (
    regex
      .replace(/([^\\])#.*\n/gim, '$1')
      // remove lines starting with a comment
      .replace(/^#.*\n/gim, '')
      // remove non escaped whitespace
      .replace(/([^\\])\s+/gim, '$1')
      // remove whitespace at the beginning of a line
      .replace(/^\s+/, '')
      .trim()
  );
}

function processRegexPattern(s) {
  if (s && s.startsWith('^')) {
    // regex for startsWith
    return '^' + literalizeRegexPart(s.slice(1));
  } else if (s && s.endsWith('$')) {
    // regex for endsWith
    return literalizeRegexPart(s.slice(0, s.length - 1)) + '$';
  }

  // regex for contains
  return literalizeRegexPart(s);
}

function isStartsWithRegex(value) {
  if (!value || typeof value !== 'string' || !value.startsWith('^')) {
    return false;
  }

  const matches = value.match(/\^\\Q.*\\E/);
  return !!matches;
}

function isAllValuesRegexOrNone(values) {
  if (!values || !Array.isArray(values) || values.length === 0) {
    return true;
  }

  const firstValuesIsRegex = isStartsWithRegex(values[0].$regex);
  if (values.length === 1) {
    return firstValuesIsRegex;
  }

  for (let i = 1, length = values.length; i < length; ++i) {
    if (firstValuesIsRegex !== isStartsWithRegex(values[i].$regex)) {
      return false;
    }
  }

  return true;
}

function isAnyValueRegexStartsWith(values) {
  return values.some(function (value) {
    return isStartsWithRegex(value.$regex);
  });
}

function createLiteralRegex(remaining) {
  return remaining
    .split('')
    .map(c => {
      const regex = RegExp('[0-9 ]|\\p{L}', 'u'); // Support all unicode letter chars
      if (c.match(regex) !== null) {
        // don't escape alphanumeric characters
        return c;
      }
      // escape everything else (single quotes with single quotes, everything else with a backslash)
      return c === `'` ? `''` : `\\${c}`;
    })
    .join('');
}

function literalizeRegexPart(s: string) {
  const matcher1 = /\\Q((?!\\E).*)\\E$/;
  const result1: any = s.match(matcher1);
  if (result1 && result1.length > 1 && result1.index > -1) {
    // process regex that has a beginning and an end specified for the literal text
    const prefix = s.substr(0, result1.index);
    const remaining = result1[1];

    return literalizeRegexPart(prefix) + createLiteralRegex(remaining);
  }

  // process regex that has a beginning specified for the literal text
  const matcher2 = /\\Q((?!\\E).*)$/;
  const result2: any = s.match(matcher2);
  if (result2 && result2.length > 1 && result2.index > -1) {
    const prefix = s.substr(0, result2.index);
    const remaining = result2[1];

    return literalizeRegexPart(prefix) + createLiteralRegex(remaining);
  }

  // remove all instances of \Q and \E from the remaining text & escape single quotes
  return s
    .replace(/([^\\])(\\E)/, '$1')
    .replace(/([^\\])(\\Q)/, '$1')
    .replace(/^\\E/, '')
    .replace(/^\\Q/, '')
    .replace(/([^'])'/, `$1''`)
    .replace(/^'([^'])/, `''$1`);
}

var GeoPointCoder = {
  isValidJSON(value) {
    return typeof value === 'object' && value !== null && value.__type === 'GeoPoint';
  },
};

export default PostgresStorageAdapter;<|MERGE_RESOLUTION|>--- conflicted
+++ resolved
@@ -1073,12 +1073,6 @@
   async addFieldIfNotExists(className: string, fieldName: string, type: any) {
     // TODO: Must be revised for invalid logic...
     debug('addFieldIfNotExists');
-<<<<<<< HEAD
-    const t = (conn && conn.t ? conn.t : conn) || this._client;
-    const self = this;
-    if (type.type !== 'Relation') {
-      try {
-=======
     const self = this;
     await this._client.tx('add-field-if-not-exists', async t => {
       if (type.type !== 'Relation') {
@@ -1101,7 +1095,6 @@
           // Column already exists, created by other request. Carry on to see if it's the right type.
         }
       } else {
->>>>>>> 51e08009
         await t.none(
           'ALTER TABLE $<className:name> ADD COLUMN IF NOT EXISTS $<fieldName:name> $<postgresType:raw>',
           {
