--- conflicted
+++ resolved
@@ -227,15 +227,12 @@
           ],
           mergeDirectives: true,
         });
-<<<<<<< HEAD
-=======
       } else if (typeof this.graphQLCustomTypeDefs === 'function') {
         this.graphQLSchema = await this.graphQLCustomTypeDefs({
           directivesDefinitionsSchema: this.graphQLSchemaDirectivesDefinitions,
           autoSchema: this.graphQLAutoSchema,
           mergeSchemas,
         });
->>>>>>> 9d7da581
       } else {
         this.graphQLSchema = mergeSchemas({
           schemas: [
